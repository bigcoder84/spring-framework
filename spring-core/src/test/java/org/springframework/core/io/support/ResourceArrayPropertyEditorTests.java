--- conflicted
+++ resolved
@@ -70,24 +70,15 @@
 		}
 	}
 
-<<<<<<< HEAD
 	@Test
-	public void testStrictSystemPropertyReplacement() {
-=======
-	@Test(expected = IllegalArgumentException.class)
 	public void testStrictSystemPropertyReplacementWithUnresolvablePlaceholder() {
->>>>>>> 75d751d9
 		PropertyEditor editor = new ResourceArrayPropertyEditor(
 				new PathMatchingResourcePatternResolver(), new StandardEnvironment(),
 				false);
 		System.setProperty("test.prop", "foo");
 		try {
-<<<<<<< HEAD
 			assertThatIllegalArgumentException().isThrownBy(() ->
 					editor.setAsText("${test.prop}-${bar}"));
-=======
-			editor.setAsText("${test.prop}-${bar}");
->>>>>>> 75d751d9
 		}
 		finally {
 			System.getProperties().remove("test.prop");
